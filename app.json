--- conflicted
+++ resolved
@@ -46,15 +46,8 @@
     "extra": {
       "router": {},
       "eas": {
-<<<<<<< HEAD
         "projectId": "a8bb18ee-2ab1-4464-97e0-f91fbc56ccc0"
-      }
-    }
-=======
-        "projectId": "bd5e5538-1043-4468-8739-5133936b69d4"
-      }
     },
     "owner": "sirxechs"
->>>>>>> 412157a5
   }
 }